name: CI - Build, Test, Scan, Push

on:
  push:
    branches: [ "main" ]
  pull_request:

env:
  IMAGE_NAME: telecom-customer-insights

jobs:
  build-test-scan-push:
    runs-on: ubuntu-latest
    steps:
      - name: Checkout
        uses: actions/checkout@v4

      - name: Set up Python
        uses: actions/setup-python@v5
        with:
          python-version: '3.11'

      - name: Install dependencies
        run: |
          python -m pip install --upgrade pip
          pip install -r requirements.txt
          pip install pytest

      - name: Run unit tests
        run: |
          PYTHONPATH=$PYTHONPATH:. pytest -q

      - name: Generate synthetic data (small sample for CI)
        run: |
          python app/data/generate_synthetic.py --rows 5000 --out app/data/customers.csv

      - name: Docker setup Buildx
        uses: docker/setup-buildx-action@v3

      - name: Docker login
        uses: docker/login-action@v3
        with:
          username: ${{ secrets.DOCKERHUB_USERNAME }}
          password: ${{ secrets.DOCKERHUB_TOKEN }}

      - name: Build image
        run: |
          docker build -t ${{ secrets.DOCKERHUB_USERNAME }}/${{ env.IMAGE_NAME }}:${{ github.sha }} -t ${{ secrets.DOCKERHUB_USERNAME }}/${{ env.IMAGE_NAME }}:latest .

      - name: Push image
        run: |
          docker push ${{ secrets.DOCKERHUB_USERNAME }}/${{ env.IMAGE_NAME }}:${{ github.sha }}
          docker push ${{ secrets.DOCKERHUB_USERNAME }}/${{ env.IMAGE_NAME }}:latest

      - name: Install dependencies
        run: pip install -r requirements.txt

      - name: Snyk Code (SAST) Scan
        env:
          SNYK_TOKEN: ${{ secrets.SNYK_TOKEN }}
<<<<<<< HEAD
        with:
          args: --severity-threshold=medium

=======
        run: |
          pip install -r requirements.txt
          pip install snyk
          snyk test --severity-threshold=medium
>>>>>>> dbb1d266


      - name: Snyk Container Scan
        uses: snyk/actions/docker@master
        env:
          SNYK_TOKEN: ${{ secrets.SNYK_TOKEN }}
        with:
          image: ${{ secrets.DOCKERHUB_USERNAME }}/${{ env.IMAGE_NAME }}:${{ github.sha }}
          args: --file=Dockerfile --severity-threshold=medium<|MERGE_RESOLUTION|>--- conflicted
+++ resolved
@@ -58,16 +58,9 @@
       - name: Snyk Code (SAST) Scan
         env:
           SNYK_TOKEN: ${{ secrets.SNYK_TOKEN }}
-<<<<<<< HEAD
         with:
           args: --severity-threshold=medium
 
-=======
-        run: |
-          pip install -r requirements.txt
-          pip install snyk
-          snyk test --severity-threshold=medium
->>>>>>> dbb1d266
 
 
       - name: Snyk Container Scan
